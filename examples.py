--- conflicted
+++ resolved
@@ -227,16 +227,9 @@
 
 if __name__ == '__main__':
     # example_prod_gauss(200)
-<<<<<<< HEAD
-    example_20D(50000)
-    # example_vanilla_gauss(dim=2, N=10000)
-    # s = np.random.random(size=(6, 6))
-    # example_gaussian(np.zeros(6), s @ s.T, N=10000)
-=======
     models = example_20D(20000)
 
     compare_mean_square_jump(models, 1000)
     # example_vanilla_gauss(dim=2, N=10000)
     # s = np.random.random(size=(6, 6))
-    # example_gaussian(np.zeros(6), s @ s.T, N=1000)
->>>>>>> e80a34ae
+    # example_gaussian(np.zeros(6), s @ s.T, N=1000)