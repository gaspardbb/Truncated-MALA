import numpy as np

from hasting_metropolis import AdaptiveMALA, truncated_drift, SymmetricRW, MALA, \
    AdaptiveSymmetricRW
import matplotlib.pyplot as plt

from plot_utils import grid_evaluation, animation_model_states
from sampler_utils import example_gaussian, random_product_of_gaussian, banana


def _update_dict(to_update_dict: dict, default_dict: dict):
    """
    Update a dictionary with the default values.
    """
    for param in default_dict:
        if param not in to_update_dict.keys():
            to_update_dict[param] = default_dict[param]
    return to_update_dict


def test_models(target_pdf, log_target_pdf, target_grad_log_pdf,
                N, initial_state=np.zeros(2),
                return_target=False,
                params_adapt_t_mala: dict = {},
                params_rw: dict = {},
                params_adapt_rw: dict = {},
                params_t_mala: dict = {}):
    """
    2D example of the truncated drift.

    Parameters
    ----------
    N: int
        # of samples
    return_target: bool
        Whether to return the target function
    params_adapt_t_mala: dict
        Parameters to override in the default parameters dictionary for MALA. See default_params_adapt_t_mala.
    params_rw
        Same for RW. See default_params_default_params_rw.

    Returns
    -------
    Dictionary of models, or Dictionary of models, function.
    """
    # Common params
    common_params = {"state": initial_state, "pi": target_pdf, "log_pi": log_target_pdf}

    # Default parameters of the models
    # adaptive T-MALA
    default_params_adapt_t_mala = {'delta': 1000, 'epsilon_1': 1e-7, 'A_1': 1e4, 'epsilon_2': 1e-6, 'tau_bar': .574,
                             'mu_0': np.zeros(2), 'gamma_0': np.eye(2), 'sigma_0': 1, 'threshold_start_estimate': 1000,
                             'threshold_use_estimate': 5000, 'robbins_monroe': 10, }
    params_adapt_t_mala = _update_dict(params_adapt_t_mala, default_params_adapt_t_mala)
    drift = truncated_drift(delta=params_adapt_t_mala['delta'], grad_log_pi=target_grad_log_pdf)

    # T-MALA
    default_params_t_mala = {'tau_bar': .574, 'gamma_0': np.eye(2), 'sigma_0': 1}
    params_t_mala = _update_dict(params_t_mala, default_params_t_mala)

    # RW
    default_params_rw = {'gamma_0': np.eye(2), 'sigma_0': 1, 'epsilon_2': 0}
    params_rw = _update_dict(params_rw, default_params_rw)

    # Adaptive RW
    default_params_adapt_rw = default_params_adapt_t_mala.copy()
    default_params_adapt_rw.pop('delta')
    default_params_adapt_rw['sigma_0'] = 1e-1
    params_adapt_rw = _update_dict(params_adapt_rw, default_params_adapt_rw)

    params_adapt_t_mala.pop('delta')
    adapt_t_mala_model = AdaptiveMALA(**common_params, drift=drift, **params_adapt_t_mala)
    t_mala_model = MALA(**common_params, drift=drift, **params_t_mala)
    rw_model = SymmetricRW(**common_params, **params_rw)
    adapt_rw_model = AdaptiveSymmetricRW(**common_params, **params_adapt_rw)

    for i in range(N):
        adapt_t_mala_model.sample()
        t_mala_model.sample()
        rw_model.sample()
        adapt_rw_model.sample()

<<<<<<< HEAD
    # models = {'T-MALA': t_mala_model, 'SRW': rw_model, 'T-SRW': t_rw_model, 'MALA': mala_model}
    models = {'Adaptive-MALA': t_mala_model, 'SRW': rw_model, 'Adaptive-SRW': t_rw_model, 'MALA': mala_model}
=======
    models = {'SRW': rw_model, 'Adapt-SRW': adapt_rw_model, 'T-MALA': t_mala_model, 'Adapt-T-MALA': adapt_t_mala_model}
>>>>>>> 3a97377e

    if return_target:
        return models, (log_target_pdf, target_pdf)
    return models


def compare_acceptance_rates(models):
    i = 1
    n = len(models.keys())
    figx, figy = 4 * ((n + 1) // 2), 8
    plt.figure(figsize=(figx, figy))
    for name, model in models.items():
        plt.subplot((n + 1) // 2, 2, i)
        model.plot_acceptance_rates()
        plt.legend()
        plt.title(name)
        i += 1


def compare_autocorr(models, dim=0):
    i = 1
    n = len(models.keys())
    figx, figy = 4 * ((n + 1) // 2), 8
    plt.figure(figsize=(figx, figy))
    for name, model in models.items():
        plt.subplot((n + 1) // 2, 2, i)
        model.plot_autocorr(dim=dim, label=name)
        plt.legend()
        i += 1


def compare_mean_square_jump(models: dict, stationarity: int, ax=None):
    """
    Compare the mean square jumps accross different models.

    Parameters
    ----------
    models: dict
        A dictionary of models
    stationarity: int
        Number of steps before stationarity (cf. HastingMetropolis)
    ax: plt.Axes
        A Matplotlib axes
    """
    result = {k: models[k].mean_square_jump(stationarity=stationarity) for k in models.keys()}

    if ax is None:
        _, ax = plt.subplots()
    # ax.bar(range(len(result)), list(result.values()), align='center')
    # ax.set_xticks(range(len(result)), list(result.keys()))
    ax.bar(*zip(*result.items()))
    ax.set_xlabel("Model")
    ax.set_ylabel("Mean Square Jump")
    return result


def compare_efficiency(models: dict, dim=0, n_iter=50, n_stationarity=10000, axes=None):
    """
    Compare the efficiency (mu_dim) accross different models.

    Parameters
    ----------
    models: dict
        A dictionary of models
    dim: int
        Efficiency computed on mu_dim
    n_iter:
        number of chains used to estimate mu_dim
    n_stationarity: int
        lentgh of the chain from which we consider stationarity is reached
    axes: plt.Axes
        A list of Matplotlib axes
    """

    result = {'mu_dims': {}, 'std_errors': {}, 'efficiencies': {}}

    for name, model in models.items():
        mu_dim = []
        for _ in range(n_iter):
            model.reinitialize()
            for _ in range(n_stationarity):
                model.sample()
            mu_dim.append(model.state[dim])
        result['mu_dims'][name] = mu_dim.copy()
        result['std_errors'][name] = np.std(mu_dim)
        if name == 'SRW':
            ref_eff = result['std_errors'][name]

    for name, model in models.items():
        result['efficiencies'][name] = result['std_errors'][name] / ref_eff

    if axes is None:
        _, axes = plt.subplots(nrows=2, figsize=(8, 8))
    ax = axes[0]
    labels, mu_dims = zip(*result['mu_dims'].items())
    ax.boxplot(x=list(mu_dims), labels=list(labels))
    ax.plot([0, len(labels) + 1], [0, 0], linestyle='--', c='g')
    ax.set_xlabel("Model")
    ax.set_ylabel("Estimation of mu{}".format(dim + 1))

    ax = axes[1]
    ax.bar(*zip(*result['efficiencies'].items()))
    ax.set_xlabel("Model")
    ax.set_ylabel("Efficiency")
    return result


def compare_models(models, dim=0, n_iter=50):
    compare_acceptance_rates(models)
    compare_autocorr(models, dim=dim)
    compare_mean_square_jump(models, stationarity=1000)
    compare_efficiency(models, dim=dim, n_iter=n_iter, n_stationarity=10000)
    plt.show()


def example_20D(N):
    # load covariance matrix
    import urllib.request
    target_url = "http://dept.stat.lsa.umich.edu/~yvesa/tmalaexcov.txt"
    data = urllib.request.urlopen(target_url)
    Sigma = []
    for line in data:
        Sigma.append(list(map(float, str.split(str(line)[2:-5]))))
    Sigma = np.array(Sigma)
    dim = Sigma.shape[0]
    return example_gaussian(np.zeros(dim), Sigma, N)


def example_vanilla_gauss(dim, N):
    return example_gaussian(np.zeros(dim), np.eye(dim), N)


if __name__ == '__main__':
    models = example_20D(50000)
    # models = example_vanilla_gauss(dim=2, N=50000)
    # s = np.random.random(size=(6, 6))
    # models = example_gaussian(np.zeros(6), s @ s.T, N=20000)
    compare_models(models, dim=0, n_iter=50)
    plt.show()

    # Product of Gaussian
    # pdf = random_product_of_gaussian(1)
    # x_range = y_range = (-3, 3)

    # Banana
<<<<<<< HEAD
    pdf = banana(0.05, dim=2)
    x_range = (-15, 15)
    y_range = (-10, 10)

    models, (log_target_pdf, target_pdf) = test_models(*pdf, N=10000, return_target=True,
                                                       params_t_mala={'threshold_start_estimate': 5,
                                                                      'threshold_use_estimate': 10,
                                                                      'robbins_monroe': 5,
                                                                      'sigma_0': 100},
                                                       initial_state=np.array([0, 0]))
    # Show pdf
    result = grid_evaluation(target_pdf, 200, x_range, y_range)

    animation = animation_model_states(models, result, x_range + y_range,
                                       n_start=9000,
                                       n_end=9100)

    # ani.save('basic_animation.html', fps=30, extra_args=['-vcodec', 'libx264'])
=======
    # pdf = banana(0.05, dim=2)
    # x_range = (-15, 15)
    # y_range = (-10, 10)
    #
    # models, (log_target_pdf, target_pdf) = test_models(*pdf, N=1000, return_target=True,
    #                                                    params_t_mala={'threshold_start_estimate': 0,
    #                                                                   'threshold_use_estimate': 20, 'robbins_monroe': 5,
    #                                                                   'sigma_0': 10})
    # # Gaussian : use log pdf
    # # result = grid_evaluation(log_target_pdf, 200, x_range, y_range)
    # # Banana : use pdf
    # result = grid_evaluation(target_pdf, 200, x_range, y_range)
    #
    # animation = animation_model_states(models, result, x_range + y_range,
    #                                    n_start=0,
    #                                    n_end=300)
    #
    # animation.save('basic_animation.html', fps=1, extra_args=['-vcodec', 'libx264'])
>>>>>>> 3a97377e
<|MERGE_RESOLUTION|>--- conflicted
+++ resolved
@@ -80,12 +80,7 @@
         rw_model.sample()
         adapt_rw_model.sample()
 
-<<<<<<< HEAD
-    # models = {'T-MALA': t_mala_model, 'SRW': rw_model, 'T-SRW': t_rw_model, 'MALA': mala_model}
-    models = {'Adaptive-MALA': t_mala_model, 'SRW': rw_model, 'Adaptive-SRW': t_rw_model, 'MALA': mala_model}
-=======
     models = {'SRW': rw_model, 'Adapt-SRW': adapt_rw_model, 'T-MALA': t_mala_model, 'Adapt-T-MALA': adapt_t_mala_model}
->>>>>>> 3a97377e
 
     if return_target:
         return models, (log_target_pdf, target_pdf)
@@ -227,30 +222,10 @@
     plt.show()
 
     # Product of Gaussian
-    # pdf = random_product_of_gaussian(1)
+    # pdf = random_product_of_gaussian()
     # x_range = y_range = (-3, 3)
 
     # Banana
-<<<<<<< HEAD
-    pdf = banana(0.05, dim=2)
-    x_range = (-15, 15)
-    y_range = (-10, 10)
-
-    models, (log_target_pdf, target_pdf) = test_models(*pdf, N=10000, return_target=True,
-                                                       params_t_mala={'threshold_start_estimate': 5,
-                                                                      'threshold_use_estimate': 10,
-                                                                      'robbins_monroe': 5,
-                                                                      'sigma_0': 100},
-                                                       initial_state=np.array([0, 0]))
-    # Show pdf
-    result = grid_evaluation(target_pdf, 200, x_range, y_range)
-
-    animation = animation_model_states(models, result, x_range + y_range,
-                                       n_start=9000,
-                                       n_end=9100)
-
-    # ani.save('basic_animation.html', fps=30, extra_args=['-vcodec', 'libx264'])
-=======
     # pdf = banana(0.05, dim=2)
     # x_range = (-15, 15)
     # y_range = (-10, 10)
@@ -268,5 +243,4 @@
     #                                    n_start=0,
     #                                    n_end=300)
     #
-    # animation.save('basic_animation.html', fps=1, extra_args=['-vcodec', 'libx264'])
->>>>>>> 3a97377e
+    # animation.save('basic_animation.html', fps=1, extra_args=['-vcodec', 'libx264'])